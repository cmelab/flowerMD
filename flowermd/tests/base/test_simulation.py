import copy
import os
import pickle

import gsd.hoomd
import hoomd
import numpy as np
import pytest
import unyt as u

from flowermd import Simulation
<<<<<<< HEAD
from flowermd.base import Pack
from flowermd.library.forcefields import EllipsoidForcefield
from flowermd.library.polymers import EllipsoidChain
=======
from flowermd.library import OPLS_AA_PPS
>>>>>>> 5df13f77
from flowermd.tests import BaseTest
from flowermd.utils import create_rigid_body, get_target_box_mass_density


class TestSimulate(BaseTest):
    def test_initialize_from_system(self, benzene_system):
        sim = Simulation.from_system(benzene_system)
        sim.run_NVT(kT=1.0, tau_kt=0.01, n_steps=500)
        assert len(sim.forces) == len(benzene_system.hoomd_forcefield)
        assert sim.reference_values == benzene_system.reference_values

    def test_initialize_from_system_separate_ff(
        self, benzene_cg_system, cg_single_bead_ff
    ):
        sim = Simulation.from_system(
            benzene_cg_system, forcefield=cg_single_bead_ff
        )
        sim.run_NVT(kT=0.1, tau_kt=10, n_steps=500)

    def test_initialize_from_system_missing_ff(self, benzene_cg_system):
        with pytest.raises(ValueError):
            Simulation.from_system(benzene_cg_system)

    def test_initialize_from_state(self, benzene_system):
        Simulation.from_snapshot_forces(
            initial_state=benzene_system.hoomd_snapshot,
            forcefield=benzene_system.hoomd_forcefield,
            reference_values=benzene_system.reference_values,
        )

    def test_no_reference_values(self, benzene_system):
        sim = Simulation.from_snapshot_forces(
            initial_state=benzene_system.hoomd_snapshot,
            forcefield=benzene_system.hoomd_forcefield,
        )
        assert np.array_equal(sim.box_lengths_reduced, sim.box_lengths)
        assert sim.density_reduced == sim.density
        assert sim.volume_reduced == sim.volume
        assert sim.mass_reduced == sim.mass

    def test_reference_values(self, benzene_system):
        sim = Simulation(
            initial_state=benzene_system.hoomd_snapshot,
            forcefield=benzene_system.hoomd_forcefield,
            reference_values=benzene_system.reference_values,
        )
        assert np.isclose(
            float(sim.mass.value), benzene_system.mass.value, atol=1e-4
        )
        assert np.allclose(benzene_system.box.lengths, sim.box_lengths.value)

    def test_set_ref_values(self, benzene_system):
        sim = Simulation(
            initial_state=benzene_system.hoomd_snapshot,
            forcefield=benzene_system.hoomd_forcefield,
        )
        ref_value_dict = {
            "length": 1 * u.angstrom,
            "energy": 3.0 * u.kcal / u.mol,
            "mass": 1.25 * u.Unit("amu"),
        }
        sim.reference_values = ref_value_dict
        assert sim.reference_length == ref_value_dict["length"]
        assert sim.reference_energy == ref_value_dict["energy"]
        assert sim.reference_mass == ref_value_dict["mass"]

    def test_set_ref_length(self, benzene_system):
        sim = Simulation(
            initial_state=benzene_system.hoomd_snapshot,
            forcefield=benzene_system.hoomd_forcefield,
        )
        sim.reference_length = 1 * u.angstrom
        assert sim.reference_length == 1 * u.angstrom

    def test_set_ref_energy(self, benzene_system):
        sim = Simulation(
            initial_state=benzene_system.hoomd_snapshot,
            forcefield=benzene_system.hoomd_forcefield,
        )
        sim.reference_energy = 3.0 * u.kcal / u.mol
        assert sim.reference_energy == 3.0 * u.kcal / u.mol

    def test_set_ref_mass(self, benzene_system):
        sim = Simulation(
            initial_state=benzene_system.hoomd_snapshot,
            forcefield=benzene_system.hoomd_forcefield,
        )
        sim.reference_mass = 1.25 * u.amu
        assert sim.reference_mass == 1.25 * u.amu

    def test_NVT(self, benzene_system):
        sim = Simulation.from_system(benzene_system)
        sim.run_NVT(kT=1.0, tau_kt=0.01, n_steps=500)
        assert isinstance(sim.method, hoomd.md.methods.ConstantVolume)

    def test_NPT(self, benzene_system):
        sim = Simulation.from_system(benzene_system)
        sim.run_NPT(
            kT=1.0,
            n_steps=500,
            pressure=0.0001,
            tau_kt=0.001,
            tau_pressure=0.01,
        )
        assert isinstance(sim.method, hoomd.md.methods.ConstantPressure)

    def test_langevin(self, benzene_system):
        sim = Simulation.from_system(benzene_system)
        sim.run_langevin(n_steps=500, kT=1.0)
        assert isinstance(sim.method, hoomd.md.methods.Langevin)

    def test_NVE(self, benzene_system):
        sim = Simulation.from_system(benzene_system)
        sim.run_NVE(n_steps=500)
        assert isinstance(sim.method, hoomd.md.methods.ConstantVolume)

    def test_displacement_cap(self, benzene_system):
        sim = Simulation.from_system(benzene_system)
        sim.run_displacement_cap(n_steps=500, maximum_displacement=1e-4)
        assert isinstance(sim.method, hoomd.md.methods.DisplacementCapped)

    def test_update_volume_target_box(self, benzene_system):
        sim = Simulation.from_system(benzene_system)
        sim.run_update_volume(
            kT=1.0,
            tau_kt=0.01,
            n_steps=500,
            period=1,
            final_box_lengths=sim.box_lengths_reduced * 0.5,
        )

    def test_update_volume_walls(self, benzene_system):
        sim = Simulation.from_system(benzene_system)
        sim.add_walls(wall_axis=(1, 0, 0), sigma=1.0, epsilon=1.0, r_cut=1.12)
        sim.run_update_volume(
            kT=1.0,
            tau_kt=0.01,
            n_steps=500,
            period=5,
            final_box_lengths=sim.box_lengths_reduced * 0.5,
        )

    def test_update_volume_no_units(self, benzene_system):
        sim = Simulation(
            initial_state=benzene_system.hoomd_snapshot,
            forcefield=benzene_system.hoomd_forcefield,
            reference_values=dict(),
        )
        init_box = sim.box_lengths_reduced
        sim.run_update_volume(
            final_box_lengths=init_box / 2,
            kT=1.0,
            tau_kt=0.01,
            n_steps=500,
            period=1,
        )
        assert np.allclose(sim.box_lengths_reduced * 2, init_box)

    def test_update_volume_density(self, benzene_system):
        sim = Simulation.from_system(benzene_system)
        target_box = get_target_box_mass_density(
            density=0.05 * u.Unit("g") / u.Unit("cm**3"), mass=sim.mass.to(u.g)
        )
        sim.run_update_volume(
            kT=1.0,
            tau_kt=0.01,
            n_steps=500,
            period=1,
            final_box_lengths=target_box,
        )
        assert np.isclose(
            sim.density.to(u.g / u.cm**3).value,
            (0.05 * (u.g / u.cm**3)).value,
            atol=1e-4,
        )

    def test_update_volume_by_density_factor(self, benzene_system):
        sim = Simulation.from_system(benzene_system)
        init_density = copy.deepcopy(sim.density)
        target_box = get_target_box_mass_density(
            density=init_density * 5, mass=sim.mass.to(u.g)
        )
        sim.run_update_volume(
            kT=1.0,
            tau_kt=0.01,
            n_steps=500,
            period=1,
            final_box_lengths=target_box,
        )
        assert np.isclose(
            sim.density.value, (init_density * 5).value, atol=1e-4
        )

    def test_change_methods(self, benzene_system):
        sim = Simulation.from_system(benzene_system)
        sim.run_NVT(kT=1.0, tau_kt=0.01, n_steps=0)
        assert isinstance(sim.method, hoomd.md.methods.ConstantVolume)
        sim.run_NPT(
            kT=1.0, tau_kt=0.01, tau_pressure=0.1, pressure=0.001, n_steps=0
        )
        assert isinstance(sim.method, hoomd.md.methods.ConstantPressure)

    def test_change_dt(self, benzene_system):
        sim = Simulation.from_system(benzene_system)
        sim.run_NVT(kT=1.0, tau_kt=0.01, n_steps=0)
        sim.dt = 0.003
        sim.run_NVT(kT=1.0, tau_kt=0.01, n_steps=0)
        assert sim.dt == 0.003

    def test_scale_epsilon(self, benzene_system):
        sim = Simulation.from_system(benzene_system)
        epsilons = []
        for param in sim._lj_force().params:
            epsilons.append(sim._lj_force().params[param]["epsilon"])
        sim.adjust_epsilon(scale_by=0.5)
        epsilons_scaled = []
        for param in sim._lj_force().params:
            epsilons_scaled.append(sim._lj_force().params[param]["epsilon"])
        for i, j in zip(epsilons, epsilons_scaled):
            assert np.allclose(i * 0.5, j, atol=1e-3)

    def test_shift_epsilon(self, benzene_system):
        sim = Simulation.from_system(benzene_system)
        epsilons = []
        for param in sim._lj_force().params:
            epsilons.append(sim._lj_force().params[param]["epsilon"])
        sim.adjust_epsilon(shift_by=1.0)
        epsilons_scaled = []
        for param in sim._lj_force().params:
            epsilons_scaled.append(sim._lj_force().params[param]["epsilon"])
        for i, j in zip(epsilons, epsilons_scaled):
            assert np.allclose(i + 1, j, atol=1e-3)

    def test_scale_sigma(self, benzene_system):
        sim = Simulation.from_system(benzene_system)
        sigmas = []
        for param in sim._lj_force().params:
            sigmas.append(sim._lj_force().params[param]["sigma"])
        sim.adjust_sigma(scale_by=0.5)
        sigmas_scaled = []
        for param in sim._lj_force().params:
            sigmas_scaled.append(sim._lj_force().params[param]["sigma"])
        for i, j in zip(sigmas, sigmas_scaled):
            assert np.allclose(i * 0.5, j, atol=1e-3)

    def test_shift_sigma(self, benzene_system):
        sim = Simulation.from_system(benzene_system)
        sigmas = []
        for param in sim._lj_force().params:
            sigmas.append(sim._lj_force().params[param]["sigma"])
        sim.adjust_sigma(shift_by=1.0)
        sigmas_scaled = []
        for param in sim._lj_force().params:
            sigmas_scaled.append(sim._lj_force().params[param]["sigma"])
        for i, j in zip(sigmas, sigmas_scaled):
            assert np.allclose(i + 1, j, atol=1e-3)

    def test_remove_force(self, benzene_system):
        sim = Simulation.from_system(benzene_system)
        sim.remove_force(sim._lj_force())
        for i in sim.forces:
            assert not isinstance(i, hoomd.md.pair.LJ)

    def test_set_integrate_group(self, benzene_system):
        sim = Simulation.from_system(benzene_system)
        assert isinstance(sim.integrate_group, hoomd.filter.All)
        tag_filter = hoomd.filter.Tags([0, 1, 2, 3])
        sim.integrate_group = tag_filter
        assert not isinstance(sim.integrate_group, hoomd.filter.All)
        sim.run_NVT(n_steps=200, kT=1.0, tau_kt=0.01)

    def test_pickle_ff(self, benzene_system):
        sim = Simulation.from_system(benzene_system)
        sim.pickle_forcefield("forcefield.pickle")
        assert os.path.isfile("forcefield.pickle")
        f = open("forcefield.pickle", "rb")
        hoomd_ff = pickle.load(f)

        for i, j in zip(sim.forces, hoomd_ff):
            assert type(i) is type(j)
        os.remove("forcefield.pickle")

    def test_bad_rigid(self, benzene_system):
        with pytest.raises(ValueError):
            Simulation.from_system(benzene_system, rigid_constraint="A")

    def test_rigid_sim(self):
        ellipsoid_chain = EllipsoidChain(
            lengths=4,
            num_mols=2,
            lpar=0.5,
            bead_mass=100,
            bond_length=0.01,
        )
        system = Pack(
            molecules=ellipsoid_chain,
            density=0.1,
            base_units=dict(),
            fix_orientation=True,
        )
        ellipsoid_ff = EllipsoidForcefield(
            lpar=0.5,
            lperp=0.25,
            epsilon=1.0,
            r_cut=2.0,
            bond_k=500,
            bond_r0=0.01,
            angle_k=250,
            angle_theta0=2.2,
        )
        rigid_frame, rigid = create_rigid_body(
            system.hoomd_snapshot,
            ellipsoid_chain.bead_constituents_types,
            bead_name="R",
        )
        sim = Simulation(
            initial_state=rigid_frame,
            forcefield=ellipsoid_ff.hoomd_forces,
            rigid_constraint=rigid,
        )
        sim.run_NVT(n_steps=0, kT=1.0, tau_kt=sim.dt * 100)
        assert sim.integrator.integrate_rotational_dof is True
        assert sim.mass_reduced == 800.0

    def test_save_restart_gsd(self, benzene_system):
        sim = Simulation.from_system(benzene_system)
        sim.save_restart_gsd("restart.gsd")
        assert os.path.isfile("restart.gsd")
        sim.pickle_forcefield("forcefield.pickle")
        f = open("forcefield.pickle", "rb")
        hoomd_ff = pickle.load(f)
        Simulation.from_snapshot_forces(
            initial_state="restart.gsd", forcefield=hoomd_ff
        )
        os.remove("forcefield.pickle")
        os.remove("restart.gsd")

    def test_gsd_logger(self, benzene_system):
        sim = Simulation.from_system(benzene_system, gsd_write_freq=1)
        sim.run_NVT(n_steps=5, kT=1.0, tau_kt=0.001)
        sim.operations.writers[-2].flush()
        expected_gsd_quantities = [
            "flowermd/base/simulation/Simulation/timestep",
            "flowermd/base/simulation/Simulation/tps",
            "md/compute/ThermodynamicQuantities/kinetic_temperature",
            "md/compute/ThermodynamicQuantities/potential_energy",
            "md/compute/ThermodynamicQuantities/kinetic_energy",
            "md/compute/ThermodynamicQuantities/volume",
            "md/compute/ThermodynamicQuantities/pressure",
            "md/compute/ThermodynamicQuantities/pressure_tensor",
            "md/pair/Ewald/energy",
            "md/pair/LJ/energy",
            "md/long_range/pppm/Coulomb/energy",
            "md/special_pair/Coulomb/energy",
            "md/special_pair/LJ/energy",
            "md/bond/Harmonic/energy",
            "md/angle/Harmonic/energy",
            "md/dihedral/OPLS/energy",
        ]

        with gsd.hoomd.open("trajectory.gsd") as traj:
            snap = traj[-1]
            log_keys = list(snap.log.keys())

        assert sorted(expected_gsd_quantities) == sorted(log_keys)
        expected_table_quantities = [
            "flowermdbasesimulationSimulationtimestep",
            "flowermdbasesimulationSimulationtps",
            "mdcomputeThermodynamicQuantitieskinetic_temperature",
            "mdcomputeThermodynamicQuantitiespotential_energy",
            "mdcomputeThermodynamicQuantitieskinetic_energy",
            "mdcomputeThermodynamicQuantitiesvolume",
            "mdcomputeThermodynamicQuantitiespressure",
            "mdpairEwaldenergy",
            "mdpairLJenergy",
            "mdlong_rangepppmCoulombenergy",
            "mdspecial_pairCoulombenergy",
            "mdspecial_pairLJenergy",
            "mdbondHarmonicenergy",
            "mdangleHarmonicenergy",
            "mddihedralOPLSenergy",
        ]
        table = np.genfromtxt("sim_data.txt", names=True)
        table_keys = list(table.dtype.fields.keys())
        assert sorted(expected_table_quantities) == sorted(table_keys)

        os.remove("trajectory.gsd")
        os.remove("sim_data.txt")

    def test_bad_ff(self, benzene_system):
        with pytest.raises(ValueError):
            Simulation(
                initial_state=benzene_system.hoomd_snapshot, forcefield="gaff"
            )
        with pytest.raises(ValueError):
            Simulation(
                initial_state=benzene_system.hoomd_snapshot,
                forcefield=OPLS_AA_PPS,
            )
        with pytest.raises(ValueError):
            Simulation(
                initial_state=benzene_system.hoomd_snapshot,
                forcefield=[1, 2, 3],
            )

    def test_flush(self, benzene_system):
        sim = Simulation.from_system(benzene_system, gsd_write_freq=100)
        sim.run_NVT(kT=1.0, tau_kt=0.01, n_steps=500, write_at_start=False)
        sim.flush_writers()
        with gsd.hoomd.open("trajectory.gsd") as traj:
            assert len(traj) > 0
        os.remove("trajectory.gsd")<|MERGE_RESOLUTION|>--- conflicted
+++ resolved
@@ -9,13 +9,10 @@
 import unyt as u
 
 from flowermd import Simulation
-<<<<<<< HEAD
 from flowermd.base import Pack
+from flowermd.library import OPLS_AA_PPS
 from flowermd.library.forcefields import EllipsoidForcefield
 from flowermd.library.polymers import EllipsoidChain
-=======
-from flowermd.library import OPLS_AA_PPS
->>>>>>> 5df13f77
 from flowermd.tests import BaseTest
 from flowermd.utils import create_rigid_body, get_target_box_mass_density
 

--- conflicted
+++ resolved
@@ -15,14 +15,9 @@
     See System class.
 
     """
-<<<<<<< HEAD
     
 	def __init__(self, molecules, base_units=dict(),buffer=1.05):
-        self.buffer = buffer
-=======
-
-	def __init__(self, molecules, base_units=dict()):
->>>>>>> 60aa623d
+       		self.buffer = buffer
 		super(SingleChainSystem, self).__init__(
 			molecules=molecules,
 			base_units=base_units

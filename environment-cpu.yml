--- conflicted
+++ resolved
@@ -5,13 +5,8 @@
   - boltons
   - foyer
   - freud
-<<<<<<< HEAD
   - gsd>=3.0
-  - hoomd=3.11=*cpu*
-=======
-  - gsd<3.0
   - hoomd=4.1=*cpu*
->>>>>>> ad9c9ddb
   - mbuild
   - numpy
   - openbabel

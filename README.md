[![pytest](https://github.com/cmelab/hoomd-organics/actions/workflows/pytest.yml/badge.svg)](https://github.com/cmelab/hoomd-organics/actions/workflows/pytest.yml)
[![codecov](https://codecov.io/gh/cmelab/hoomd-organics/branch/main/graph/badge.svg?token=86LY9WHSH6)](https://codecov.io/gh/cmelab/hoomd-organics)
## HOOMD-Organics
HOOMD-Organics is a modular “wrapper” package for molecular dynamics (MD)
simulation pipeline development, designed to enable fast, reproducible,
end-to- end simulation workflows with minimal user effort. This package is a
wrapper for [MoSDeF](https://github.com/mosdef-hub) packages and
[Hoomd-Blue](https://github.com/glotzerlab/hoomd-blue) with a focus on
simulating soft matter systems.

An object-oriented design makes HOOMD-Organics extensible and highly flexible.
This is bolstered by a library-based approach to system initialization, making
HOOMD-Organics agnostic to system identity, forcefield, and thermodynamic
ensemble, and allowing for growth on an as-needed basis.



## Installation

### 1. Clone this repository: ###

```
git clone git@github.com:cmelab/hoomd-organics.git
cd hoomd-organics
```

### 2. Set up and activate environment: ###
#### a. Using HOOMD-blue from conda:
```
conda env create -f environment-cpu.yml
conda activate hoomd-organics
python -m pip install .
```

## Basic Usage
<<<<<<< HEAD
#### Using the built in molecules, systems and forcefields:
```
from hoomd-organics.molecules import PolyEthylene
from hoomd-organics.systems import Pack
from hoomd-organics.forcefields import GAFF
from hoomd-organics.sim import Simulation

pe_system = Pack(
        molecule=PolyEthylene,
        density=1.0,
        n_mols=[20],
        chain_lengths=[10]
)

pe_system.apply_forcefield(forcefield=GAFF())

pe_sim = Simulation(
        initial_state=pe_system.hoomd_snapshot,
        forcefield=pe_system.hoomd_forcefield
)
pe_sim.run_NVT(kT=3.0, tau_kT=0.01, n_steps=1e6)
```

#### Using with your own molecule and forcefield:
```
import foyer
from hoomd-organics.systems import Pack
from hoomd-organics.sim import Simulation

def my_molecule(file_path):
    return mb.load(file_path)

system = Pack(
        molecule=my_molecule,
        molecule_kwargs={"file_path": "molecule.mol2"},
        n_mols=[20]

my_ff = foyer.Forcefield(forcefield_files="path-to-ff.xml")
system.apply_forcefield(forcefield=my_ff)

sim = Simulation(
        initial_state=system.hoomd_snapshot,
        forcefield=system.hoomd_forcefield
)
sim.run_NVT(kT=3.0, tau_kT=0.01, n_steps=1e6)
```
=======
Please checkout the [tutorials](tutorials) for a detailed description of
how to use HOOMD-Organics and what functionalities it provides.

## Documentation
Documentation is available at [(path to readthedocs)]()

[//]: # (#### Using the built in molecules, systems and forcefields:)

[//]: # (README, documentation and tutorials are a work in progress.)
>>>>>>> 26c8a3be
<|MERGE_RESOLUTION|>--- conflicted
+++ resolved
@@ -33,7 +33,6 @@
 ```
 
 ## Basic Usage
-<<<<<<< HEAD
 #### Using the built in molecules, systems and forcefields:
 ```
 from hoomd-organics.molecules import PolyEthylene
@@ -79,15 +78,4 @@
         forcefield=system.hoomd_forcefield
 )
 sim.run_NVT(kT=3.0, tau_kT=0.01, n_steps=1e6)
-```
-=======
-Please checkout the [tutorials](tutorials) for a detailed description of
-how to use HOOMD-Organics and what functionalities it provides.
-
-## Documentation
-Documentation is available at [(path to readthedocs)]()
-
-[//]: # (#### Using the built in molecules, systems and forcefields:)
-
-[//]: # (README, documentation and tutorials are a work in progress.)
->>>>>>> 26c8a3be
+```
--- conflicted
+++ resolved
@@ -8,9 +8,6 @@
 
 
 class Interface:
-<<<<<<< HEAD
-    """For simulating interfaces."""
-=======
     """For creating an interface between two slabs.
 
     Parameters
@@ -26,7 +23,6 @@
         Sigma parameter used for the wall potential when creating the slabs.
 
     """
->>>>>>> 265e633a
 
     def __init__(self, gsd_file, interface_axis, gap, wall_sigma=1.0):
         self.gsd_file = gsd_file
@@ -138,9 +134,6 @@
 
 
 class SlabSimulation(Simulation):
-<<<<<<< HEAD
-    """For simulating slabs"""
-=======
     """Simulation which creates a slab for interface systems.
 
     Parameters
@@ -158,7 +151,6 @@
         Extrapolation distance for the wall potential.
 
     """
->>>>>>> 265e633a
 
     def __init__(
         self,
@@ -210,11 +202,7 @@
 
 
 class WeldSimulation(Simulation):
-<<<<<<< HEAD
-    """For simulating a weld."""
-=======
     """For simulating welding of an interface joint."""
->>>>>>> 265e633a
 
     def __init__(
         self,

from itertools import combinations_with_replacement as combo
import operator
import os
import pickle

import gsd.hoomd
import hoomd
import hoomd.md
from mbuild.formats.hoomd_forcefield import create_hoomd_forcefield
import numpy as np
import parmed as pmd

from hoomd_polymers.sim.actions import UpdateWalls, StdOutLogger


class Simulation(hoomd.simulation.Simulation):
    """The simulation context management class.

    This class takes the output of the Initialization class
    and sets up a hoomd-blue simulation.

    Parameters
    ----------
    initial_state : gsd.hoomd.Snapshot or str
        A snapshot to initialize a simulation from, or a path
        to a GSD file to initialize a simulation from.
    forcefield : list
        List of hoomd force objects to add to the integrator.
    r_cut : float, default 2.5
        Cutoff radius for potentials (in simulation distance units)
    dt : float, default 0.0001
        Initial value for dt, the ize of simulation timestep
    auto_scale : bool, default True
        Set to true to use reduced simulation units.
        distance, mass, and energy are scaled by the largest value
        present in the system for each.
    gsd_write : int, default 1e4
        Period to write simulation snapshots to gsd file.
    gsd_file_name : str, default "trajectory.gsd"
        The file name to use for the GSD file
    log_write : int, default 1e3
        Period to write simulation data to the log file.
    log_file_name : str, default "sim_data.txt"
        The file name to use for the .txt log file
    seed : int, default 42
        Seed passed to integrator when randomizing velocities.
    restart : str, default None
        Path to gsd file from which to restart the simulation

    Methods
    -------

    """
    def __init__(
        self,
        initial_state,
        forcefield=None,
        r_cut=2.5,
        dt=0.0001,
        device=hoomd.device.auto_select(),
        seed=42,
        gsd_write_freq=1e4,
        gsd_file_name="trajectory.gsd",
        log_write_freq=1e3,
        log_file_name="sim_data.txt"
    ):
        super(Simulation, self).__init__(device, seed)
        self.initial_state = initial_state
        self._forcefield = forcefield
        self.r_cut = r_cut
        self.gsd_write_freq = int(gsd_write_freq)
        self.log_write_freq = int(log_write_freq)
<<<<<<< HEAD
=======
        self._std_out_freq = int((self.gsd_write_freq + self.log_write_freq)/2)
>>>>>>> c59ae902
        self.gsd_file_name = gsd_file_name
        self.log_file_name = log_file_name
        self.log_quantities = [
            "kinetic_temperature",
            "potential_energy",
            "kinetic_energy",
            "volume",
            "pressure",
            "pressure_tensor",
        ]
        self.integrator = None
        self._dt = dt
        self._reference_distance = 1
        self._reference_energy = 1
        self._reference_mass = 1
        self._integrate_group = hoomd.filter.All()
        self._wall_forces = dict()
        self._create_state(self.initial_state)
        # Add a gsd and thermo props logger to sim operations
        self._add_hoomd_writers()

    @property
    def forces(self):
        if self.integrator:
            return self.operations.integrator.forces
        else:
            return self._forcefield

    @property
    def reference_distance(self):
        return self._reference_distance

    @reference_distance.setter
    def reference_distance(self, distance):
        self._reference_distance = distance

    @property
    def reference_energy(self):
        return self._reference_energy

    @reference_energy.setter
    def reference_energy(self, energy):
        self._reference_energy = energy

    @property
    def reference_mass(self):
        return self._reference_mass

    @reference_mass.setter
    def reference_mass(self, mass):
        self._reference_mass = mass

    @property
    def box_lengths_reduced(self):
        box = self.state.box
        return np.array([box.Lx, box.Ly, box.Lz])

    @property
    def box_lengths(self):
        return self.box_lengths_reduced * self.reference_distance

    @property
    def volume_reduced(self):
        return np.prod(self.box_lengths_reduced)

    @property
    def volume(self):
        return np.prod(self.box_lengths)

    @property
    def mass_reduced(self):
        with self.state.cpu_local_snapshot as snap:
            return sum(snap.particles.mass)

    @property
    def mass(self):
        return self.mass_reduced * self.reference_mass

    @property
    def density_reduced(self):
        return (self.mass_reduced / self.volume_reduced)

    @property
    def density(self):
        return (self.mass / self.volume)

    @property
    def nlist(self):
        """"""
        return self._lj_force().nlist

    @nlist.setter
    def nlist(self, hoomd_nlist, buffer=0.4):
        """"""
        self._lj_force().nlist = hoomd_nlist(buffer)

    @property
    def dt(self):
        return self._dt

    @dt.setter
    def dt(self, value):
        self._dt = value
        if self.integrator:
            self.operations.integrator.dt = self.dt

    @property
    def integrate_group(self):
        """"""
        return self._integrate_group

    @integrate_group.setter
    def integrate_group(self, group):
        """"""
        self._integrate_group = group

    @property
    def method(self):
        if self.integrator:
            return self.operations.integrator.methods[0]
        else:
            raise RuntimeError(
                    "No integrator, or method has been set yet. "
                    "These will be set once one of the run functions "
                    "have been called for the first time."
            )

    def add_force(self, hoomd_force):
        """"""
        self._forcefield.append(hoomd_force)
        if self.integrator:
            self.integrator.forces.append(hoomd_force)

    def remove_force(self, hoomd_force):
        """"""
        self._forcefield.remove(hoomd_force)
        if self.integrator:
            self.integrator.forces.remove(hoomd_force)

    def adjust_epsilon(self, scale_by=None, shift_by=None, type_filter=None):
        """"""
        lj_forces = self._lj_force()
        for k in lj_forces.params.keys():
            if type_filter and k not in type_filter:
                continue
            epsilon = lj_forces.params[k]['epsilon']
            if scale_by:
                lj_forces.params[k]['epsilon'] = epsilon * scale_by
            elif shift_by:
                lj_forces.params[k]['epsilon'] = epsilon + shift_by

    def adjust_sigma(self, scale_by=None, shift_by=None, type_filter=None):
        """"""
        lj_forces = self._lj_force()
        for k in lj_forces.params.keys():
            if type_filter and k not in type_filter:
                continue
            sigma = lj_forces.params[k]['sigma']
            if scale_by:
                lj_forces.params[k]['sigma'] = sigma * scale_by
            elif shift_by:
                lj_forces.params[k]['sigma'] = sigma + shift_by

    def set_integrator_method(self, integrator_method, method_kwargs):
        """Creates an initial (or updates the existing) method used by
        Hoomd's integrator. This doesn't need to be called directly;
        instead the various run functions use this method to update
        the integrator method as needed.

        Parameters:
        -----------
        integrrator_method : hoomd.md.method; required
            Instance of one of the hoomd.md.method options
        method_kwargs : dict; required
            A diction of parameter:value for the integrator method used

        """
        if not self.integrator: # Integrator and method not yet created
            self.integrator = hoomd.md.Integrator(dt=self.dt)
            self.integrator.forces = self._forcefield
            self.operations.add(self.integrator)
            new_method = integrator_method(**method_kwargs)
            self.operations.integrator.methods = [new_method]
        else: # Replace the existing integrator method
            self.integrator.methods.remove(self.method)
            new_method = integrator_method(**method_kwargs)
            self.integrator.methods.append(new_method)

    def add_walls(self, wall_axis, sigma, epsilon, r_cut, r_extrap=0):
        """"""
        wall_axis = np.asarray(wall_axis)
        wall_origin = wall_axis * self.box_lengths_reduced/2
        wall_normal = -wall_axis
        wall_origin2 = -wall_origin
        wall_normal2 = -wall_normal
        wall1 = hoomd.wall.Plane(origin=wall_origin, normal=wall_normal)
        wall2 = hoomd.wall.Plane(origin=wall_origin2, normal=wall_normal2)
        lj_walls = hoomd.md.external.wall.LJ(walls=[wall1, wall2])
        lj_walls.params[self.state.particle_types] = {
                "epsilon": epsilon,
                "sigma": sigma,
                "r_cut": r_cut,
                "r_extrap": r_extrap
        }
        self.add_force(lj_walls)
        self._wall_forces[tuple(wall_axis)] = (
                lj_walls,
                {"sigma": sigma,
                 "epsilon": epsilon,
                 "r_cut": r_cut,
                 "r_extrap": r_extrap}
        )

    def remove_walls(self, wall_axis):
        """"""
        wall_force = self._wall_forces[wall_axis][0]
        self.remove_force(wall_force)

    def run_update_volume(
            self,
            n_steps,
            period,
            kT,
            tau_kt,
            final_box_lengths,
            thermalize_particles=True
    ):
        """Runs an NVT simulation while shrinking or expanding
        the simulation volume to the given final volume.

        Parameters:
        -----------
        n_steps : int, required
            Number of steps to run during shrinking
        period : int, required
            The number of steps ran between box updates
        kT : int or hoomd.variant.Ramp; required
            The temperature to use during shrinking.
        tau_kt : float; required
            Thermostat coupling period (in simulation time units)
        final_box_lengths : np.ndarray, shape=(3,), dtype=float; required
            The final box edge lengths in (x, y, z) order

        """
        resize_trigger = hoomd.trigger.Periodic(period)
        box_ramp = hoomd.variant.Ramp(
                A=0, B=1, t_start=self.timestep, t_ramp=int(n_steps)
        )
        initial_box = self.state.box
        final_box = hoomd.Box(
                Lx=final_box_lengths[0],
                Ly=final_box_lengths[1],
                Lz=final_box_lengths[2]
        )
        box_resizer = hoomd.update.BoxResize(
                box1=initial_box,
                box2=final_box,
                variant=box_ramp,
                trigger=resize_trigger
        )
        self.operations.updaters.append(box_resizer)
        self.set_integrator_method(
                integrator_method=hoomd.md.methods.NVT,
                method_kwargs={
                    "tau": tau_kt, "filter": self.integrate_group, "kT": kT
                },
        )
        if thermalize_particles:
            self._thermalize_system(kT)

        if self._wall_forces:
            wall_update = UpdateWalls(sim=self)
            wall_updater = hoomd.update.CustomUpdater(
                    trigger=resize_trigger, action=wall_update
            )
            self.operations.updaters.append(wall_updater)
        std_out_logger = StdOutLogger(n_steps=n_steps, sim=self)
        std_out_logger_printer = hoomd.update.CustomUpdater(
                trigger=hoomd.trigger.Periodic(self._std_out_freq),
                action=std_out_logger
        )
        self.operations.updaters.append(std_out_logger_printer)
        self.run(n_steps + 1)
        self.operations.updaters.remove(std_out_logger_printer)

    def run_langevin(
            self,
            n_steps,
            kT,
            alpha,
            tally_reservoir_energy=False,
            default_gamma=1.0,
            default_gamma_r=(1.0, 1.0, 1.0),
            thermalize_particles=True
    ):
        """"""
        self.set_integrator_method(
                integrator_method=hoomd.md.methods.Langevin,
                method_kwargs={
                        "filter": self.integrate_group,
                        "kT": kT,
                        "alpha": alpha,
                        "tally_reservoir_energy": tally_resivoir_energy,
                        "default_gamma": default_gamma,
                        "default_gamma_r": default_gamma_r,
                    }
        )
        if thermalize_particles:
            self._thermalize_system(kT)
        std_out_logger = StdOutLogger(n_steps=n_steps, sim=self)
        std_out_logger_printer = hoomd.update.CustomUpdater(
                trigger=hoomd.trigger.Periodic(self._std_out_freq),
                action=std_out_logger
        )
        self.operations.updaters.append(std_out_logger_printer)
        self.run(n_steps)
        self.operations.updaters.remove(std_out_logger_printer)

    def run_NPT(
            self,
            n_steps,
            kT,
            pressure,
            tau_kt,
            tau_pressure,
            couple="xyz",
            box_dof=[True, True, True, False, False, False],
            rescale_all=False,
            gamma=0.0,
            thermalize_particles=True
    ):
        """"""
        self.set_integrator_method(
                integrator_method=hoomd.md.methods.NPT,
                method_kwargs={
                    "kT": kT,
                    "S": pressure,
                    "tau": tau_kt,
                    "tauS": tau_pressure,
                    "couple": couple,
                    "box_dof": box_dof,
                    "rescale_all": rescale_all,
                    "gamma": gamma,
                    "filter": self.integrate_group,
                    "kT": kT
                }
        )
        if thermalize_particles:
            self._thermalize_system(kT)
        std_out_logger = StdOutLogger(n_steps=n_steps, sim=self)
        std_out_logger_printer = hoomd.update.CustomUpdater(
                trigger=hoomd.trigger.Periodic(self._std_out_freq),
                action=std_out_logger
        )
        self.operations.updaters.append(std_out_logger_printer)
        self.run(n_steps)
        self.operations.updaters.remove(std_out_logger_printer)

    def run_NVT(self, n_steps, kT, tau_kt, thermalize_particles=True):
        """"""
        self.set_integrator_method(
                integrator_method=hoomd.md.methods.NVT,
                method_kwargs={
                    "tau": tau_kt, "filter": self.integrate_group, "kT": kT
                }
        )
        if thermalize_particles:
            self._thermalize_system(kT)
        std_out_logger = StdOutLogger(n_steps=n_steps, sim=self)
        std_out_logger_printer = hoomd.update.CustomUpdater(
                trigger=hoomd.trigger.Periodic(self._std_out_freq),
                action=std_out_logger
        )
        self.operations.updaters.append(std_out_logger_printer)
        self.run(n_steps)
        self.operations.updaters.remove(std_out_logger_printer)

    def run_NVE(self, n_steps):
        """"""
        self.set_integrator_method(
                integrator_method=hoomd.md.methods.NVE,
                method_kwargs={"filter": self.integrate_group}
        )
        std_out_logger = StdOutLogger(n_steps=n_steps, sim=self)
        std_out_logger_printer = hoomd.update.CustomUpdater(
                trigger=hoomd.trigger.Periodic(self._std_out_freq),
                action=std_out_logger
        )
        self.operations.updaters.append(std_out_logger_printer)
        self.run(n_steps)
        self.operations.updaters.remove(std_out_logger_printer)

    def temperature_ramp(self, n_steps, kT_start, kT_final):
        return hoomd.variant.Ramp(
                A=kT_start,
                B=kT_final,
                t_start=self.timestep,
                t_ramp=int(n_steps)
        )

    def pickle_forcefield(self, file_path="forcefield.pickle"):
        f = open(file_path, "wb")
        pickle.dump(self._forcefield, f)

    def pickle_state(self, file_path="simulation_state.pickle"):
        f = open(file_path, "wb")
        pickle.dump(self.state.get_snapshot(), f)

    def save_restart_gsd(self, file_path="restart.gsd"):
        hoomd.write.GSD.write(self.state, filename=file_path)

    def _thermalize_system(self, kT):
        if isinstance(kT, hoomd.variant.Ramp):
            self.state.thermalize_particle_momenta(
                    filter=self.integrate_group, kT=kT.range[0]
            )
        else:
            self.state.thermalize_particle_momenta(
                    filter=self.integrate_group, kT=kT
            )

    def _lj_force(self):
        if not self.integrator:
            lj_force = [
                    f for f in self._forcefield if
                    isinstance(f, hoomd.md.pair.pair.LJ)][0]
        else:
            lj_force = [
                    f for f in self.integrator.forces if
                    isinstance(f, hoomd.md.pair.pair.LJ)][0]
        return lj_force

    def _create_state(self, initial_state):
        if isinstance(initial_state, str): # Load from a GSD file
            print("Initializing simulation state from a GSD file.")
            self.create_state_from_gsd(initial_state)
        elif isinstance(initial_state, hoomd.snapshot.Snapshot):
            print("Initializing simulation state from a snapshot.")
            self.create_state_from_snapshot(initial_state)
        elif isinstance(initial_state, gsd.hoomd.Snapshot):
            print("Initializing simulation state from a snapshot.")
            self.create_state_from_snapshot(initial_state)

    def _add_hoomd_writers(self):
        """Creates gsd and log writers"""
        gsd_writer = hoomd.write.GSD(
                filename=self.gsd_file_name,
                trigger=hoomd.trigger.Periodic(int(self.gsd_write_freq)),
                mode="wb",
                dynamic=["momentum"]
        )

        logger = hoomd.logging.Logger(categories=["scalar", "string"])
        logger.add(self, quantities=["timestep", "tps"])
        thermo_props = hoomd.md.compute.ThermodynamicQuantities(
                filter=self.integrate_group
        )
        self.operations.computes.append(thermo_props)
        logger.add(thermo_props, quantities=self.log_quantities)

        for f in self._forcefield:
            logger.add(f, quantities=["energy"])

        table_file = hoomd.write.Table(
            output=open(self.log_file_name, mode="w", newline="\n"),
            trigger=hoomd.trigger.Periodic(period=int(self.log_write_freq)),
            logger=logger,
            max_header_len=None,
        )
        self.operations.writers.append(gsd_writer)
        self.operations.writers.append(table_file)<|MERGE_RESOLUTION|>--- conflicted
+++ resolved
@@ -70,10 +70,7 @@
         self.r_cut = r_cut
         self.gsd_write_freq = int(gsd_write_freq)
         self.log_write_freq = int(log_write_freq)
-<<<<<<< HEAD
-=======
         self._std_out_freq = int((self.gsd_write_freq + self.log_write_freq)/2)
->>>>>>> c59ae902
         self.gsd_file_name = gsd_file_name
         self.log_file_name = log_file_name
         self.log_quantities = [
